(defproject org.onyxplatform/onyx-datomic "0.10.0.0-alpha1"
  :description "Onyx plugin for Datomic"
  :url "https://github.com/onyx-platform/onyx-datomic"
  :license {:name "Eclipse Public License"
            :url "http://www.eclipse.org/legal/epl-v10.html"}
  :repositories {"snapshots" {:url "https://clojars.org/repo"
                              :username :env
                              :password :env
                              :sign-releases false}
                 "releases" {:url "https://clojars.org/repo"
                             :username :env
                             :password :env
                             :sign-releases false}}
  :dependencies [[org.clojure/clojure "1.8.0"]
                 ^{:voom {:repo "git@github.com:onyx-platform/onyx.git" :branch "master"}}
<<<<<<< HEAD
                 [org.onyxplatform/onyx "0.9.16-20170115_050011-g67c4c8f"]
                 [aero "0.2.0"]]
=======
                 [org.onyxplatform/onyx "0.10.0-alpha1"]]
>>>>>>> 4abd538b
  :test-selectors {:default (complement :ci)
                   :ci :ci
                   :all (constantly true)}
  :profiles {:dev {:dependencies [[com.datomic/datomic-free "0.9.5544"]
                                  [aero "0.2.0"]]
                   :plugins [[lein-set-version "0.4.1"]
                             [lein-update-dependency "0.1.2"]
                             [lein-pprint "1.1.1"]]
                   :resource-paths ["test-resources/"]}
             :circle-ci {:jvm-opts ["-Xmx4g"]}})<|MERGE_RESOLUTION|>--- conflicted
+++ resolved
@@ -13,12 +13,7 @@
                              :sign-releases false}}
   :dependencies [[org.clojure/clojure "1.8.0"]
                  ^{:voom {:repo "git@github.com:onyx-platform/onyx.git" :branch "master"}}
-<<<<<<< HEAD
-                 [org.onyxplatform/onyx "0.9.16-20170115_050011-g67c4c8f"]
-                 [aero "0.2.0"]]
-=======
                  [org.onyxplatform/onyx "0.10.0-alpha1"]]
->>>>>>> 4abd538b
   :test-selectors {:default (complement :ci)
                    :ci :ci
                    :all (constantly true)}
