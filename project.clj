(defproject org.onyxplatform/onyx-datomic "0.8.0.1"
  :description "Onyx plugin for Datomic"
  :url "https://github.com/MichaelDrogalis/onyx-datomic"
  :license {:name "Eclipse Public License"
            :url "http://www.eclipse.org/legal/epl-v10.html"}
  :repositories {"snapshots" {:url "https://clojars.org/repo"
                              :username :env
                              :password :env
                              :sign-releases false}
                 "releases" {:url "https://clojars.org/repo"
                             :username :env
                             :password :env
                             :sign-releases false}}
  :dependencies [[org.clojure/clojure "1.7.0"]
                 ^{:voom {:repo "git@github.com:onyx-platform/onyx.git" :branch "master"}}
<<<<<<< HEAD
                 [org.onyxplatform/onyx "0.8.1-20151112_020850-g1973898"]]
=======
                 [org.onyxplatform/onyx "0.8.0"]]
>>>>>>> 66b6a456
  :profiles {:dev {:dependencies [[midje "1.7.0"]
                                  [com.datomic/datomic-free "0.9.5153"]]
                   :plugins [[lein-midje "3.1.3"]
                             [lein-set-version "0.4.1"]
                             [lein-update-dependency "0.1.2"]
                             [lein-pprint "1.1.1"]]}
             :circle-ci {:jvm-opts ["-Xmx4g"]}})<|MERGE_RESOLUTION|>--- conflicted
+++ resolved
@@ -13,11 +13,7 @@
                              :sign-releases false}}
   :dependencies [[org.clojure/clojure "1.7.0"]
                  ^{:voom {:repo "git@github.com:onyx-platform/onyx.git" :branch "master"}}
-<<<<<<< HEAD
-                 [org.onyxplatform/onyx "0.8.1-20151112_020850-g1973898"]]
-=======
                  [org.onyxplatform/onyx "0.8.0"]]
->>>>>>> 66b6a456
   :profiles {:dev {:dependencies [[midje "1.7.0"]
                                   [com.datomic/datomic-free "0.9.5153"]]
                    :plugins [[lein-midje "3.1.3"]
