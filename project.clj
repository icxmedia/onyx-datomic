(defproject org.onyxplatform/onyx-datomic "0.9.9.1-SNAPSHOT"
  :description "Onyx plugin for Datomic"
  :url "https://github.com/onyx-platform/onyx-datomic"
  :license {:name "Eclipse Public License"
            :url "http://www.eclipse.org/legal/epl-v10.html"}
  :repositories {"snapshots" {:url "https://clojars.org/repo"
                              :username :env
                              :password :env
                              :sign-releases false}
                 "releases" {:url "https://clojars.org/repo"
                             :username :env
                             :password :env
                             :sign-releases false}}
  :dependencies [[org.clojure/clojure "1.7.0"]
                 ^{:voom {:repo "git@github.com:onyx-platform/onyx.git" :branch "master"}}
<<<<<<< HEAD
                 [org.onyxplatform/onyx "0.9.10-20160822_150851-g654818b"]
=======
                 [org.onyxplatform/onyx "0.9.10-SNAPSHOT"]
>>>>>>> 1d439896
                 [aero "0.2.0"]]
  :test-selectors {:default (complement :ci)
                   :ci :ci
                   :all (constantly true)}
  :profiles {:dev {:dependencies [[com.datomic/datomic-free "0.9.5153"]]
                   :plugins [[lein-set-version "0.4.1"]
                             [lein-update-dependency "0.1.2"]
                             [lein-pprint "1.1.1"]]
                   :resource-paths ["test-resources/"]}
             :circle-ci {:jvm-opts ["-Xmx4g"]}})<|MERGE_RESOLUTION|>--- conflicted
+++ resolved
@@ -13,11 +13,7 @@
                              :sign-releases false}}
   :dependencies [[org.clojure/clojure "1.7.0"]
                  ^{:voom {:repo "git@github.com:onyx-platform/onyx.git" :branch "master"}}
-<<<<<<< HEAD
-                 [org.onyxplatform/onyx "0.9.10-20160822_150851-g654818b"]
-=======
                  [org.onyxplatform/onyx "0.9.10-SNAPSHOT"]
->>>>>>> 1d439896
                  [aero "0.2.0"]]
   :test-selectors {:default (complement :ci)
                    :ci :ci
