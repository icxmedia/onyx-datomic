(defproject org.onyxplatform/onyx-datomic "0.9.12.1-SNAPSHOT"
  :description "Onyx plugin for Datomic"
  :url "https://github.com/onyx-platform/onyx-datomic"
  :license {:name "Eclipse Public License"
            :url "http://www.eclipse.org/legal/epl-v10.html"}
  :repositories {"snapshots" {:url "https://clojars.org/repo"
                              :username :env
                              :password :env
                              :sign-releases false}
                 "releases" {:url "https://clojars.org/repo"
                             :username :env
                             :password :env
                             :sign-releases false}}
  :dependencies [[org.clojure/clojure "1.8.0"]
                 ^{:voom {:repo "git@github.com:onyx-platform/onyx.git" :branch "master"}}
<<<<<<< HEAD
                 [org.onyxplatform/onyx "0.9.10-beta4"]]
  :test-selectors {:default (complement :ci)
                   :ci :ci
                   :all (constantly true)}
  :profiles {:dev {:dependencies [[aero "0.2.0"]
                                  [com.datomic/datomic-free "0.9.5153"]]
=======
                 [org.onyxplatform/onyx "0.9.12"]
                 [aero "0.2.0"]]
  :test-selectors {:default (complement :ci)
                   :ci :ci
                   :all (constantly true)}
  :profiles {:dev {:dependencies [[com.datomic/datomic-free "0.9.5394"]]
>>>>>>> fd23b90e
                   :plugins [[lein-set-version "0.4.1"]
                             [lein-update-dependency "0.1.2"]
                             [lein-pprint "1.1.1"]]
                   :resource-paths ["test-resources/"]}
             :circle-ci {:jvm-opts ["-Xmx4g"]}})<|MERGE_RESOLUTION|>--- conflicted
+++ resolved
@@ -13,21 +13,12 @@
                              :sign-releases false}}
   :dependencies [[org.clojure/clojure "1.8.0"]
                  ^{:voom {:repo "git@github.com:onyx-platform/onyx.git" :branch "master"}}
-<<<<<<< HEAD
-                 [org.onyxplatform/onyx "0.9.10-beta4"]]
-  :test-selectors {:default (complement :ci)
-                   :ci :ci
-                   :all (constantly true)}
-  :profiles {:dev {:dependencies [[aero "0.2.0"]
-                                  [com.datomic/datomic-free "0.9.5153"]]
-=======
                  [org.onyxplatform/onyx "0.9.12"]
                  [aero "0.2.0"]]
   :test-selectors {:default (complement :ci)
                    :ci :ci
                    :all (constantly true)}
   :profiles {:dev {:dependencies [[com.datomic/datomic-free "0.9.5394"]]
->>>>>>> fd23b90e
                    :plugins [[lein-set-version "0.4.1"]
                              [lein-update-dependency "0.1.2"]
                              [lein-pprint "1.1.1"]]
