--- conflicted
+++ resolved
@@ -13,11 +13,7 @@
                              :sign-releases false}}
   :dependencies [[org.clojure/clojure "1.8.0"]
                  ^{:voom {:repo "git@github.com:onyx-platform/onyx.git" :branch "master"}}
-<<<<<<< HEAD
-                 [org.onyxplatform/onyx "0.10.0-20170310_090341-g6cbd971"]]
-=======
                  [org.onyxplatform/onyx "0.10.0-SNAPSHOT"]]
->>>>>>> f87b024c
   :test-selectors {:default (complement :ci)
                    :ci :ci
                    :all (constantly true)}
